--- conflicted
+++ resolved
@@ -23,12 +23,8 @@
     'pendulum==1.3.1',
     'PyNaCl==1.2.0',
     'simplejson==3.10.0',
-<<<<<<< HEAD
-    'trio==0.2.0',
-    'python-decouple==3.1'
-=======
-    'trio==0.3.0'
->>>>>>> 0d6ea469
+    'python-decouple==3.1',
+    'trio==0.3.0',
 ]
 dependency_links = [
     # need to use --process-dependency-links option for this
