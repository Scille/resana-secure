# Parsec Cloud (https://parsec.cloud) Copyright (c) AGPLv3 2019 Scille SAS

import pytest
from PyQt5 import QtCore

from uuid import UUID
import pendulum
from unittest.mock import ANY, Mock

from parsec.api.data import WorkspaceEntry
from parsec.core.types import WorkspaceRole
from parsec.core.core_events import CoreEvent
from parsec.core.fs import FSWorkspaceNoReadAccess
from parsec.core.gui.workspace_button import WorkspaceButton


@pytest.mark.gui
@pytest.mark.trio
@pytest.mark.parametrize("invalid_name", (False, True))
async def test_add_workspace(
    aqtbot, running_backend, logged_gui, monkeypatch, autoclose_dialog, invalid_name
):
    w_w = await logged_gui.test_switch_to_workspaces_widget()

    # Make sure there is no workspaces to display
    assert w_w.layout_workspaces.count() == 1
    assert w_w.layout_workspaces.itemAt(0).widget().text() == "No workspace has been created yet."

    # Add (or try to) a new workspace
    workspace_name = ".." if invalid_name else "Workspace1"
    monkeypatch.setattr(
        "parsec.core.gui.workspaces_widget.get_text_input", lambda *args, **kwargs: (workspace_name)
    )
    await aqtbot.mouse_click(w_w.button_add_workspace, QtCore.Qt.LeftButton)

    def _outcome_occured():
        assert w_w.layout_workspaces.count() == 1
        if invalid_name:
            assert (
                w_w.layout_workspaces.itemAt(0).widget().text()
                == "No workspace has been created yet."
            )
            assert autoclose_dialog.dialogs == [
                (
                    "Error",
                    "Could not create the workspace. This name is not a valid workspace name.",
                )
            ]
        else:
            wk_button = w_w.layout_workspaces.itemAt(0).widget()
            assert isinstance(wk_button, WorkspaceButton)
            assert wk_button.name == "Workspace1"
            assert not autoclose_dialog.dialogs

    await aqtbot.wait_until(_outcome_occured, timeout=2000)


@pytest.mark.gui
@pytest.mark.trio
@pytest.mark.parametrize("invalid_name", (False, True))
async def test_rename_workspace(
    aqtbot, running_backend, logged_gui, monkeypatch, autoclose_dialog, invalid_name
):
    w_w = await logged_gui.test_switch_to_workspaces_widget()

    # Create a workspace and make sure the workspace is displayed
    core = logged_gui.test_get_core()
    await core.user_fs.workspace_create("Workspace1")

    def _workspace_displayed():
        assert w_w.layout_workspaces.count() == 1
        wk_button = w_w.layout_workspaces.itemAt(0).widget()
        assert isinstance(wk_button, WorkspaceButton)
        assert wk_button.name == "Workspace1"

    await aqtbot.wait_until(_workspace_displayed, timeout=2000)
    wk_button = w_w.layout_workspaces.itemAt(0).widget()

    # Now do the rename
    workspace_name = ".." if invalid_name else "Workspace1_Renamed"
    monkeypatch.setattr(
        "parsec.core.gui.workspaces_widget.get_text_input", lambda *args, **kwargs: (workspace_name)
    )
    await aqtbot.mouse_click(wk_button.button_rename, QtCore.Qt.LeftButton)

    def _outcome_occured():
        assert w_w.layout_workspaces.count() == 1
        new_wk_button = w_w.layout_workspaces.itemAt(0).widget()
        assert isinstance(new_wk_button, WorkspaceButton)
        assert new_wk_button.workspace_fs is wk_button.workspace_fs
        if invalid_name:
            assert wk_button.name == "Workspace1"
            assert autoclose_dialog.dialogs == [
                (
                    "Error",
                    "Could not rename the workspace. This name is not a valid workspace name.",
                )
            ]
        else:
            assert wk_button.name == "Workspace1_Renamed"
            assert not autoclose_dialog.dialogs

    await aqtbot.wait_until(_outcome_occured)


@pytest.mark.skip("No notification center at the moment")
@pytest.mark.gui
@pytest.mark.trio
async def test_mountpoint_remote_error_event(aqtbot, running_backend, logged_gui):
    c_w = logged_gui.test_get_central_widget()

    async with aqtbot.wait_signal(c_w.new_notification):
        c_w.event_bus.send(
            CoreEvent.MOUNTPOINT_REMOTE_ERROR,
            exc=FSWorkspaceNoReadAccess("Cannot get workspace roles: no read access"),
            path="/foo",
            operation="open",
        )
    msg_widget = c_w.notification_center.widget_layout.layout().itemAt(0).widget()
    assert (
        msg_widget.message
        == 'Cannot access "/foo" from the server given you lost read access to the workspace.'
    )

    async with aqtbot.wait_signal(c_w.new_notification):
        c_w.event_bus.send(
            CoreEvent.MOUNTPOINT_UNHANDLED_ERROR,
            exc=RuntimeError("D'Oh !"),
            path="/bar",
            operation="unlink",
        )
    msg_widget = c_w.notification_center.widget_layout.layout().itemAt(0).widget()
    assert (
        msg_widget.message
        == 'Unexpected error while performing "unlink" operation on "/bar": D\'Oh !.'
    )


@pytest.mark.skip("Should be reworked")
@pytest.mark.gui
@pytest.mark.trio
async def test_event_bus_internal_connection(aqtbot, running_backend, logged_gui, autoclose_dialog):
    w_w = await logged_gui.test_switch_to_workspaces_widget()
    uuid = UUID("1bc1e17b-157a-462f-86f2-7f64657ba16a")
    w_entry = WorkspaceEntry(
        name="w",
        id=ANY,
        key=ANY,
        encryption_revision=1,
        encrypted_on=ANY,
        role_cached_on=ANY,
        role=None,
    )

    async with aqtbot.wait_signal(w_w.fs_synced_qt):
        w_w.event_bus.send(CoreEvent.FS_ENTRY_SYNCED, workspace_id=None, id=uuid)

    async with aqtbot.wait_signal(w_w.fs_updated_qt):
        w_w.event_bus.send(CoreEvent.FS_ENTRY_UPDATED, workspace_id=uuid, id=None)

    async with aqtbot.wait_signal(w_w._workspace_created_qt):
        w_w.event_bus.send(CoreEvent.FS_WORKSPACE_CREATED, new_entry=w_entry)

    async with aqtbot.wait_signal(w_w.sharing_updated_qt):
        w_w.event_bus.send(CoreEvent.SHARING_UPDATED, new_entry=w_entry, previous_entry=None)

    async with aqtbot.wait_signal(w_w.entry_downsynced_qt):
        w_w.event_bus.send(CoreEvent.FS_ENTRY_DOWNSYNCED, workspace_id=uuid, id=uuid)

    async with aqtbot.wait_signal(w_w.mountpoint_started):
        w_w.event_bus.send(
            CoreEvent.MOUNTPOINT_STARTED,
            mountpoint=None,
            workspace_id=uuid,
            timestamp=pendulum.now(),
        )

    assert not autoclose_dialog.dialogs
    async with aqtbot.wait_signal(w_w.mountpoint_stopped):
        w_w.event_bus.send(
            CoreEvent.MOUNTPOINT_STOPPED,
            mountpoint=None,
            workspace_id=uuid,
            timestamp=pendulum.now(),
        )
    assert autoclose_dialog.dialogs == [
        (
            "Error",
            "Your permissions on this workspace have been revoked. You no longer have access to theses files.",
        )
    ]


@pytest.mark.gui
@pytest.mark.trio
async def test_mountpoint_open_in_explorer_button(aqtbot, running_backend, logged_gui, monkeypatch):
    # Disable actual mount given we are only testing the GUI here
    open_workspace_mock = Mock()
    monkeypatch.setattr(
        "parsec.core.gui.workspaces_widget.WorkspacesWidget.open_workspace", open_workspace_mock
    )

    # Create a new workspace
    core = logged_gui.test_get_core()
    wid = await core.user_fs.workspace_create("wksp1")

    w_w = await logged_gui.test_switch_to_workspaces_widget()

    def get_wk_button():
        assert w_w.layout_workspaces.count() == 1
<<<<<<< HEAD
        item = w_w.layout_workspaces.itemAt(0)
        assert item
        wk_button = item.widget()
=======
        wk_button = w_w.layout_workspaces.itemAt(0).widget()
>>>>>>> 86bc1a75
        assert isinstance(wk_button, WorkspaceButton)
        return wk_button

    # New workspace should show up mounted

    wk_button = None
    previous_wk_button = None

    def _initially_mounted():
        nonlocal wk_button
        # Note on mount the workspaces buttons are recreated !
        wk_button = get_wk_button()
        assert wk_button.button_open.isEnabled()
        assert wk_button.switch_button.isChecked()
        # Be sure that the workspave is mounted
        assert core.mountpoint_manager.is_workspace_mounted(wid)

    await aqtbot.wait_until(_initially_mounted, timeout=3000)
    previous_wk_button = wk_button

    # Now switch to umounted
    await aqtbot.mouse_click(wk_button.switch_button, QtCore.Qt.LeftButton)

    def _unmounted():
        nonlocal wk_button
        # Note on mount the workspaces buttons are recreated !
        wk_button = get_wk_button()
        assert wk_button is not previous_wk_button
        assert not wk_button.button_open.isEnabled()
        assert not wk_button.switch_button.isChecked()
        assert not core.mountpoint_manager.is_workspace_mounted(wid)

    await aqtbot.wait_until(_unmounted, timeout=3000)
    previous_wk_button = wk_button

    def _mounted():
        nonlocal wk_button
        # Note on mount the workspaces buttons are recreated !
        wk_button = get_wk_button()
        assert wk_button is not previous_wk_button
        assert wk_button.button_open.isEnabled()
        assert wk_button.switch_button.isChecked()
        # Be sure that the workspave is mounted
        assert core.mountpoint_manager.is_workspace_mounted(wid)

    # Now switch back to mounted
    await aqtbot.mouse_click(wk_button.switch_button, QtCore.Qt.LeftButton)
    await aqtbot.wait_until(_mounted, timeout=3000)

    # Test open button

    def _wk_opened():
        open_workspace_mock.assert_called_once()

    await aqtbot.mouse_click(wk_button.button_open, QtCore.Qt.LeftButton)
    await aqtbot.wait_until(_wk_opened)


@pytest.mark.gui
@pytest.mark.trio
async def test_workspace_filter_user(
    aqtbot,
    running_backend,
    logged_gui,
    autoclose_dialog,
    qt_thread_gateway,
    alice_user_fs,
    bob,
    bob_user_fs,
    alice,
):
    w_w = await logged_gui.test_switch_to_workspaces_widget()
    wid_alice = await alice_user_fs.workspace_create("Workspace1")
    wid_bob = await bob_user_fs.workspace_create("Workspace2")
    await bob_user_fs.workspace_create("Workspace3")

    await alice_user_fs.workspace_share(wid_alice, bob.user_id, WorkspaceRole.MANAGER)
    await bob_user_fs.workspace_share(wid_bob, alice.user_id, WorkspaceRole.READER)

    await alice_user_fs.process_last_messages()
    await alice_user_fs.sync()
    await bob_user_fs.process_last_messages()
    await bob_user_fs.sync()

    def _workspace_listed():
        assert w_w.layout_workspaces.count() == 3
        wk_button1 = w_w.layout_workspaces.itemAt(0).widget()
        wk_button2 = w_w.layout_workspaces.itemAt(1).widget()
        wk_button3 = w_w.layout_workspaces.itemAt(2).widget()
        assert isinstance(wk_button1, WorkspaceButton)
        assert isinstance(wk_button2, WorkspaceButton)
        assert isinstance(wk_button3, WorkspaceButton)
        assert not w_w.filter_remove_button.isVisible()

    await aqtbot.wait_until(_workspace_listed, timeout=2000)

    u_w = await logged_gui.test_switch_to_users_widget()

    # Force click on user filter menu
    assert u_w.layout_users.count() == 3
    for i in range(u_w.layout_users.count()):
        button = u_w.layout_users.itemAt(i).widget()
        if not button.is_current_user and button.user_info.user_id == alice.user_id:
            button.filter_user_workspaces_clicked.emit(button.user_info)
            break
    else:
        raise ValueError("Can not find Alice user")

    def _workspace_filtered():
        assert w_w.isVisible()
        assert w_w.layout_workspaces.count() == 2
        wk_button_1 = w_w.layout_workspaces.itemAt(0).widget()
        wk_button_2 = w_w.layout_workspaces.itemAt(1).widget()
        assert isinstance(wk_button_1, WorkspaceButton)
        assert isinstance(wk_button_2, WorkspaceButton)
        assert wk_button_1.name in ["Workspace1", "Workspace2"]
        assert wk_button_2.name in ["Workspace1", "Workspace2"]
        assert w_w.filter_remove_button.isVisible()
        assert w_w.filter_label.text() == "Common workspaces with {}".format(
            alice.short_user_display
        )

    await aqtbot.wait_until(_workspace_filtered)

    # Remove filter

    await aqtbot.mouse_click(w_w.filter_remove_button, QtCore.Qt.LeftButton)

    await aqtbot.wait_until(_workspace_listed, timeout=2000)


@pytest.mark.gui
@pytest.mark.trio
async def test_workspace_filter_user_new_workspace(
    aqtbot,
    running_backend,
    logged_gui,
    autoclose_dialog,
    qt_thread_gateway,
    alice_user_fs,
    bob,
    bob_user_fs,
    alice,
    monkeypatch,
):
    w_w = await logged_gui.test_switch_to_workspaces_widget()
    wid_alice = await alice_user_fs.workspace_create("Workspace1")

    await alice_user_fs.workspace_share(wid_alice, bob.user_id, WorkspaceRole.MANAGER)

    await alice_user_fs.process_last_messages()
    await alice_user_fs.sync()

    def _workspace_listed():
        assert w_w.layout_workspaces.count() == 1
        wk_button1 = w_w.layout_workspaces.itemAt(0).widget()
        assert isinstance(wk_button1, WorkspaceButton)
        assert not w_w.filter_remove_button.isVisible()

    await aqtbot.wait_until(_workspace_listed, timeout=2000)

    u_w = await logged_gui.test_switch_to_users_widget()

    # Force click on user filter menu
    assert u_w.layout_users.count() == 3
    for i in range(u_w.layout_users.count()):
        button = u_w.layout_users.itemAt(i).widget()
        if not button.is_current_user and button.user_info.user_id == alice.user_id:
            button.filter_user_workspaces_clicked.emit(button.user_info)
            break
    else:
        raise ValueError("Can not find Alice user")

    def _workspace_filtered():
        assert w_w.isVisible()
        assert w_w.layout_workspaces.count() == 1
        wk_button_1 = w_w.layout_workspaces.itemAt(0).widget()
        assert isinstance(wk_button_1, WorkspaceButton)
        assert wk_button_1.name == "Workspace1"
        assert w_w.filter_remove_button.isVisible()
        assert w_w.filter_label.text() == "Common workspaces with {}".format(
            alice.short_user_display
        )

    await aqtbot.wait_until(_workspace_filtered)

    monkeypatch.setattr(
        "parsec.core.gui.workspaces_widget.get_text_input", lambda *args, **kwargs: ("Workspace2")
    )
    await aqtbot.mouse_click(w_w.button_add_workspace, QtCore.Qt.LeftButton)

    def _new_workspace_listed():
        assert w_w.layout_workspaces.count() == 2
        wk_button1 = w_w.layout_workspaces.itemAt(0).widget()
        wk_button2 = w_w.layout_workspaces.itemAt(1).widget()
        assert isinstance(wk_button1, WorkspaceButton)
        assert isinstance(wk_button2, WorkspaceButton)
        assert wk_button1.name in ["Workspace1", "Workspace2"]
        assert wk_button2.name in ["Workspace1", "Workspace2"]
        assert not w_w.filter_remove_button.isVisible()

    await aqtbot.wait_until(_new_workspace_listed, timeout=2000)<|MERGE_RESOLUTION|>--- conflicted
+++ resolved
@@ -208,13 +208,10 @@
 
     def get_wk_button():
         assert w_w.layout_workspaces.count() == 1
-<<<<<<< HEAD
         item = w_w.layout_workspaces.itemAt(0)
         assert item
         wk_button = item.widget()
-=======
-        wk_button = w_w.layout_workspaces.itemAt(0).widget()
->>>>>>> 86bc1a75
+
         assert isinstance(wk_button, WorkspaceButton)
         return wk_button
 
