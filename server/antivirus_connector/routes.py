--- conflicted
+++ resolved
@@ -92,15 +92,12 @@
     try:
         key = config.sequester_services_decryption_key[service_id]
     except KeyError as exc:
-<<<<<<< HEAD
-        logger.warning("No key available for provided sequester service", service_id=service_id.str, organization_id=organization_id.str, exc_info=exc)
-=======
         logger.warning(
             "No key available for provided sequester service",
+            service_id=service_id,
             organization_id=organization_id.str,
             exc_info=exc,
         )
->>>>>>> 5efb17d7
         return {"reason": "No key available for provided sequester service"}, 400
 
     try:
