--- conflicted
+++ resolved
@@ -55,25 +55,17 @@
         logging.basicConfig(format=format, datefmt=datefmt, stream=sys.stdout, level=level)
 
 
-<<<<<<< HEAD
-def _parse_sequester_service_private_key_param(param: str) -> Tuple[SequesterServiceID, oscrypto.asymmetric.PrivateKey]:
-=======
 def _parse_sequester_service_private_key_param(
     param: str,
-) -> Tuple[OrganizationID, oscrypto.asymmetric.PrivateKey]:
->>>>>>> 5efb17d7
+) -> Tuple[SequesterServiceID, oscrypto.asymmetric.PrivateKey]:
     try:
         raw_id, raw_pem = param.split(":", 1)
         service_id = SequesterServiceID.from_hex(raw_id)
     except ValueError:
         # We absolutely want to avoid leaking the key with a potentially uncatched exception
-<<<<<<< HEAD
-        raise SystemExit("Invalid --sequester-service-private-key, expected format `<sequester_service_id>:<pem_key>`")
-=======
         raise SystemExit(
             "Invalid --sequester-service-private-key, expected format `<sequester_id>:<pem_key>`"
         )
->>>>>>> 5efb17d7
 
     # Good enough check to make sure that the key is a RSA key in a PEM format
     if "-----BEGIN RSA PRIVATE KEY-----" not in raw_pem:
@@ -147,13 +139,8 @@
     host: str,
     client_origin: str,
     log_level: str,
-<<<<<<< HEAD
-    log_file: str,
+    log_file: Path,
     sequester_service_private_key: List[Tuple[SequesterServiceID, oscrypto.asymmetric.PrivateKey]],
-=======
-    log_file: Path,
-    sequester_service_private_key: List[Tuple[OrganizationID, oscrypto.asymmetric.PrivateKey]],
->>>>>>> 5efb17d7
     antivirus_api_url: str,
     antivirus_api_key: str,
     db: str,
