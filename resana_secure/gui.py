from typing import Awaitable, Callable, Optional
from importlib import resources
from contextlib import asynccontextmanager
import trio
import qtrio
import signal
from structlog import get_logger
from PyQt5.QtWidgets import QApplication, QSystemTrayIcon, QMenu
from PyQt5.QtGui import QDesktopServices, QIcon
from PyQt5.QtCore import QUrl, Qt

from parsec.core.config import CoreConfig
from parsec.core.ipcinterface import (
    run_ipc_server,
    send_to_ipc_server,
    IPCServerAlreadyRunning,
    IPCServerNotRunning,
    IPCCommand,
)


logger = get_logger()


class Systray(QSystemTrayIcon):
    def __init__(self, **kwargs):
        super().__init__(**kwargs)

        self.setToolTip("Resana Secure")
        self.menu = QMenu()

        self.menu.addSection("Resana Secure")
        self.open_action = self.menu.addAction("Ouvrir Resana")
        self.close_action = self.menu.addAction("Quitter")

        self.on_open = self.open_action.triggered
        self.on_close = self.close_action.triggered

        self.setContextMenu(self.menu)

        with resources.path("resana_secure", "icon.png") as icon_path:
            icon = QIcon(str(icon_path))
        self.setIcon(icon)

        self.activated.connect(self.on_activated)
        self.show()

    def on_activated(self, reason):
        if reason == QSystemTrayIcon.DoubleClick:
            self.on_open.emit()


<<<<<<< HEAD
class ResanaGuiApp(QApplication):
    def __init__(
        self,
        cancel_scope: trio.CancelScope,
        config: CoreConfig,
        resana_website_url: str,
    ):
=======
class TrioQtApplication(QApplication):
    _run_in_qt_loop = pyqtSignal(object)

    foreground_needed = pyqtSignal()
    message_requested = pyqtSignal(str, str)

    def __init__(self, config: CoreConfig):
>>>>>>> 3525371b
        super().__init__([])
        self.config: CoreConfig = config
        self.resana_website_url: str = resana_website_url
        self.tray = Systray(parent=self)
        self.tray.on_close.connect(self.quit)
        self.tray.on_open.connect(self._on_open_clicked)
        self._cancel_scope: trio.CancelScope = cancel_scope

    def _on_open_clicked(self):
        QDesktopServices.openUrl(QUrl(self.resana_website_url))

    def quit(self):
        # Overwrite quit so that it closes the trio loop (that will itself
        # trigger the actual closing of the application)
<<<<<<< HEAD
        self._cancel_scope.cancel()
=======
        if self._trio_main_cancel_scope:
            self._trio_main_cancel_scope.cancel()
        else:
            self._quit_cb()

    @asynccontextmanager
    async def _run_ipc_server(self):
        async def _cmd_handler(cmd):
            self.foreground_needed.emit()
            return {"status": "ok"}

        while True:
            try:
                async with run_ipc_server(
                    _cmd_handler,
                    self.config.ipc_socket_file,
                    win32_mutex_name=self.config.ipc_win32_mutex_name,
                ):
                    yield

            except IPCServerAlreadyRunning:
                # Application is already started, give it our work then
                try:
                    await send_to_ipc_server(
                        self.config.ipc_socket_file, IPCCommand.FOREGROUND
                    )
>>>>>>> 3525371b


<<<<<<< HEAD
@asynccontextmanager
async def _run_ipc_server(
    cancel_scope: trio.CancelScope, config: CoreConfig, resana_website_url: str
):
    async def _cmd_handler(_):
=======
                # We have successfuly noticed the other running application,
                # time to close ourself
                self.quit()
                # Wait for our coroutine to be cancelled
                await trio.sleep_forever()


def run_gui(
    trio_main: Callable[[], Awaitable[None]],
    resana_website_url: str,
    config: CoreConfig,
):
    app = TrioQtApplication(config)
    app.setQuitOnLastWindowClosed(False)

    tray = Systray()
    tray.on_close.connect(app.quit)

    app.message_requested.connect(tray.showMessage)

    def _open_resana_website():
>>>>>>> 3525371b
        QDesktopServices.openUrl(QUrl(resana_website_url))
        return {"status": "ok"}

    while True:
        try:
            async with run_ipc_server(
                _cmd_handler,
                config.ipc_socket_file,
                win32_mutex_name=config.ipc_win32_mutex_name,
            ):
                yield

        except IPCServerAlreadyRunning:
            # Application is already started, give it our work then
            try:
                await send_to_ipc_server(config.ipc_socket_file, IPCCommand.FOREGROUND)

            except IPCServerNotRunning:
                # IPC server has closed, retry to create our own
                continue

            cancel_scope.cancel()
            await trio.sleep_forever()


async def _qtrio_run(
    trio_main: Callable[[], Awaitable[None]],
    config: CoreConfig,
    resana_website_url: str,
):
    with trio.CancelScope() as cancel_scope:
        # Exits gracefully with a Ctrl+C
        signal.signal(signal.SIGINT, lambda *_: cancel_scope.cancel())
        async with _run_ipc_server(cancel_scope, config, resana_website_url):
            app = ResanaGuiApp(cancel_scope, config, resana_website_url)
            app.setQuitOnLastWindowClosed(False)
            await trio_main()


def run_gui(
    trio_main: Callable[[], Awaitable[None]],
    resana_website_url: str,
    config: CoreConfig,
):

    # Better rendering on high DPI desktops
    QApplication.setAttribute(Qt.AA_EnableHighDpiScaling)
    QApplication.setAttribute(Qt.AA_UseHighDpiPixmaps)
    QApplication.setHighDpiScaleFactorRoundingPolicy(
        Qt.HighDpiScaleFactorRoundingPolicy.PassThrough
    )

    qtrio.run(_qtrio_run, trio_main, config, resana_website_url)<|MERGE_RESOLUTION|>--- conflicted
+++ resolved
@@ -7,7 +7,7 @@
 from structlog import get_logger
 from PyQt5.QtWidgets import QApplication, QSystemTrayIcon, QMenu
 from PyQt5.QtGui import QDesktopServices, QIcon
-from PyQt5.QtCore import QUrl, Qt
+from PyQt5.QtCore import QUrl, Qt, pyqtSignal
 
 from parsec.core.config import CoreConfig
 from parsec.core.ipcinterface import (
@@ -50,29 +50,22 @@
             self.on_open.emit()
 
 
-<<<<<<< HEAD
 class ResanaGuiApp(QApplication):
+    message_requested = pyqtSignal(str, str)
+
     def __init__(
         self,
         cancel_scope: trio.CancelScope,
         config: CoreConfig,
         resana_website_url: str,
     ):
-=======
-class TrioQtApplication(QApplication):
-    _run_in_qt_loop = pyqtSignal(object)
-
-    foreground_needed = pyqtSignal()
-    message_requested = pyqtSignal(str, str)
-
-    def __init__(self, config: CoreConfig):
->>>>>>> 3525371b
         super().__init__([])
         self.config: CoreConfig = config
         self.resana_website_url: str = resana_website_url
         self.tray = Systray(parent=self)
         self.tray.on_close.connect(self.quit)
         self.tray.on_open.connect(self._on_open_clicked)
+        self.message_requested.connect(self.tray.showMessage)
         self._cancel_scope: trio.CancelScope = cancel_scope
 
     def _on_open_clicked(self):
@@ -81,67 +74,14 @@
     def quit(self):
         # Overwrite quit so that it closes the trio loop (that will itself
         # trigger the actual closing of the application)
-<<<<<<< HEAD
         self._cancel_scope.cancel()
-=======
-        if self._trio_main_cancel_scope:
-            self._trio_main_cancel_scope.cancel()
-        else:
-            self._quit_cb()
-
-    @asynccontextmanager
-    async def _run_ipc_server(self):
-        async def _cmd_handler(cmd):
-            self.foreground_needed.emit()
-            return {"status": "ok"}
-
-        while True:
-            try:
-                async with run_ipc_server(
-                    _cmd_handler,
-                    self.config.ipc_socket_file,
-                    win32_mutex_name=self.config.ipc_win32_mutex_name,
-                ):
-                    yield
-
-            except IPCServerAlreadyRunning:
-                # Application is already started, give it our work then
-                try:
-                    await send_to_ipc_server(
-                        self.config.ipc_socket_file, IPCCommand.FOREGROUND
-                    )
->>>>>>> 3525371b
 
 
-<<<<<<< HEAD
 @asynccontextmanager
 async def _run_ipc_server(
     cancel_scope: trio.CancelScope, config: CoreConfig, resana_website_url: str
 ):
     async def _cmd_handler(_):
-=======
-                # We have successfuly noticed the other running application,
-                # time to close ourself
-                self.quit()
-                # Wait for our coroutine to be cancelled
-                await trio.sleep_forever()
-
-
-def run_gui(
-    trio_main: Callable[[], Awaitable[None]],
-    resana_website_url: str,
-    config: CoreConfig,
-):
-    app = TrioQtApplication(config)
-    app.setQuitOnLastWindowClosed(False)
-
-    tray = Systray()
-    tray.on_close.connect(app.quit)
-
-    app.message_requested.connect(tray.showMessage)
-
-    def _open_resana_website():
->>>>>>> 3525371b
         QDesktopServices.openUrl(QUrl(resana_website_url))
         return {"status": "ok"}
 
