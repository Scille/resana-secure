from __future__ import annotations

import argparse
<<<<<<< HEAD
import trio
from typing import Optional, Tuple, List
=======
from typing import (
    Optional,
    Tuple,
    Any,
    MutableMapping,
    Sequence,
)
>>>>>>> 3be75736
from pathlib import Path
from functools import partial
import os
import sys
import attr
import logging
import structlog

from parsec.core.config import CoreConfig, BackendAddr

from .app import serve_app
from ._version import __version__


logger = structlog.get_logger()


@attr.s(slots=True, frozen=True, auto_attribs=True, kw_only=True)
class ResanaConfig(CoreConfig):
<<<<<<< HEAD
    rie_server_addrs: List[Tuple[str, Optional[int]]] = []

=======
>>>>>>> 3be75736
    @property
    def ipc_socket_file(self) -> Path:
        return self.data_base_dir / "resana-secure.lock"


def _cook_website_url(url: str) -> str:
    if not url.startswith("https://") and not url.startswith("http://"):
        raise ValueError
    return url


_cook_website_url.__name__ = "http[s] url"  # Used by argparse for help output


def _setup_logging(log_level: str, log_file: Optional[Path]) -> None:
    # The infamous logging configuration...

    def _structlog_renderer(_arg1: Any, _arg2: str, event_dict: MutableMapping[str, Any]) -> Any:
        event = event_dict.pop("event", "")
        if event_dict:
            args = ", ".join(f"{k}: {repr(v)}" for k, v in event_dict.items())
            return f"{event} ({args})"
        else:
            return event

    structlog.configure(
        processors=[
            structlog.stdlib.filter_by_level,
            structlog.processors.StackInfoRenderer(),
            structlog.processors.format_exc_info,
            _structlog_renderer,
        ],
        context_class=dict,
        logger_factory=structlog.stdlib.LoggerFactory(),
        wrapper_class=structlog.stdlib.BoundLogger,
        cache_logger_on_first_use=True,
    )

    format = "%(asctime)s %(levelname)s %(name)s - %(message)s"
    datefmt = "%Y-%m-%dT%H:%M:%S"
    level = getattr(logging, log_level)
    if log_file:
        log_file.parent.mkdir(exist_ok=True, parents=True)
        logging.basicConfig(format=format, datefmt=datefmt, filename=log_file, level=level)
    else:
        logging.basicConfig(format=format, datefmt=datefmt, stream=sys.stdout, level=level)


def get_default_dirs() -> Tuple[Path, Path, Path]:
    mountpoint_base_dir = Path.home() / "Resana-Secure"

    if os.name == "nt":
        appdata = Path(os.environ["APPDATA"])
        data_base_dir = appdata / "resana_secure/data"
        config_dir = appdata / "resana_secure/config"

    else:
        home = Path.home()

        path = os.environ.get("XDG_DATA_HOME") or f"{home}/.local/share"
        data_base_dir = Path(path) / "resana_secure"

        path = os.environ.get("XDG_CACHE_HOME") or f"{home}/.cache"

        path = os.environ.get("XDG_CONFIG_HOME") or f"{home}/.config"
        config_dir = Path(path) / "resana_secure"

    return mountpoint_base_dir, data_base_dir, config_dir


<<<<<<< HEAD
def _parse_host(s: str) -> Tuple[str, Optional[int]]:
    # urllib.parse.urlparse doesn't do well without a scheme
    # For `domain.com` for example, it considers it to be the path,
    # not the hostname.

    # Server addr can be given either by just the hostname (`domain.com`), or by the combination of
    # the hostname and the port (`domain.com:1337`).

    if ":" in s:
        host, port = s.split(":")
        return (host, int(port))
    return (s, None)


def run_cli(args=None, default_log_level: str = "INFO", default_log_file: Optional[Path] = None):
=======
def run_cli(
    args: Sequence[str] | None = None,
    default_log_level: str = "INFO",
    default_log_file: Optional[Path] = None,
) -> None:
>>>>>>> 3be75736
    parser = argparse.ArgumentParser(description="Process some integers.")
    parser.add_argument("--port", type=int, default=5775)
    parser.add_argument("--host", default="127.0.0.1")
    parser.add_argument("--config", type=Path)
    parser.add_argument("--data", type=Path)
    parser.add_argument("--client-origin", type=lambda x: x.split(";"), default=["*"])
    parser.add_argument(
        "--resana-website-url",
        type=_cook_website_url,
        metavar="URL",
        default="https://resana.numerique.gouv.fr/",
    )
    parser.add_argument("--disable-gui", action="store_true")
    parser.add_argument("--disable-mountpoint", action="store_true")
    parser.add_argument(
        "--rie-server-addr",
        action="append",
        nargs="+",
        default=[("resana-secure-interne.parsec.cloud", None)],
        type=_parse_host,
        help="Host or host:port for which mountpoints will be disabled",
    )
    parser.add_argument(
        "--log-level", choices=("DEBUG", "INFO", "WARNING", "ERROR"), default=default_log_level
    )
    parser.add_argument("--log-file", type=Path, default=default_log_file)
    namespace = parser.parse_args(args=args)

    rie_server_addrs = []
    for host in args.rie_server_addr:
        if isinstance(host, List):
            rie_server_addrs.extend(host)
        else:
            rie_server_addrs.append(host)

    if os.environ.get("RESANA_RIE_SERVER_ADDR"):
        args.rie_server_addr.extend(
            [_parse_host(h) for h in os.environ.get("RESANA_RIE_SERVER_ADDR", "").split(";")]
        )

    (mountpoint_base_dir, default_data_base_dir, default_config_dir) = get_default_dirs()
    config_dir = namespace.config or default_config_dir
    data_base_dir = namespace.data or default_data_base_dir

    config = ResanaConfig(  # type: ignore[call-arg]
        config_dir=config_dir,
        data_base_dir=data_base_dir,
        # Only used on linux (Windows mounts with drive letters)
        mountpoint_base_dir=mountpoint_base_dir,
        # Use a mock to disable mountpoint instead of relying on this option
        mountpoint_enabled=True,
        ipc_win32_mutex_name="resana-secure",
<<<<<<< HEAD
        preferred_org_creation_backend_addr=None,
        rie_server_addrs=rie_server_addrs,
=======
        preferred_org_creation_backend_addr=BackendAddr.from_url(
            "parsec://localhost:6777?no_ssl=true"
        ),
>>>>>>> 3be75736
    )

    _setup_logging(namespace.log_level, namespace.log_file)
    logger.debug(
        "Starting resana-secure !",
        version=__version__,
        **{k: v for (k, v) in namespace._get_kwargs()},
    )

    if namespace.disable_mountpoint:
        # TODO: Parsec core factory should allow to do that
        from parsec.core.mountpoint import manager

        def _get_mountpoint_runner_mocked() -> Any:
            async def _nop_runner(*args: object, **kwargs: object) -> None:
                pass

            return _nop_runner

        manager.get_mountpoint_runner = _get_mountpoint_runner_mocked

    quart_app_context = partial(
        serve_app,
        host=namespace.host,
        port=namespace.port,
        config=config,
        client_allowed_origins=namespace.client_origin,
    )

    if namespace.disable_gui:

        async def trio_main() -> None:
            async with quart_app_context() as app:
                await app.serve()

        trio.run(trio_main)

    else:
        # Inline import to avoid importing pyqt if gui is disabled
        from .gui import run_gui

        run_gui(
            quart_app_context=quart_app_context,
            resana_website_url=namespace.resana_website_url,
            config=config,
        )<|MERGE_RESOLUTION|>--- conflicted
+++ resolved
@@ -1,18 +1,15 @@
 from __future__ import annotations
 
 import argparse
-<<<<<<< HEAD
 import trio
-from typing import Optional, Tuple, List
-=======
 from typing import (
     Optional,
     Tuple,
     Any,
     MutableMapping,
     Sequence,
+    List,
 )
->>>>>>> 3be75736
 from pathlib import Path
 from functools import partial
 import os
@@ -30,16 +27,19 @@
 logger = structlog.get_logger()
 
 
-@attr.s(slots=True, frozen=True, auto_attribs=True, kw_only=True)
-class ResanaConfig(CoreConfig):
-<<<<<<< HEAD
-    rie_server_addrs: List[Tuple[str, Optional[int]]] = []
-
-=======
->>>>>>> 3be75736
+class _CoreConfig(CoreConfig):
     @property
     def ipc_socket_file(self) -> Path:
         return self.data_base_dir / "resana-secure.lock"
+
+
+@attr.s(slots=True, frozen=True, auto_attribs=True, kw_only=True)
+class ResanaConfig:
+    core_config: _CoreConfig
+    rie_server_addrs: List[Tuple[str, Optional[int]]] = []
+
+    def evolve(self, **kwargs: Any) -> ResanaConfig:
+        return attr.evolve(self, **kwargs)
 
 
 def _cook_website_url(url: str) -> str:
@@ -107,7 +107,6 @@
     return mountpoint_base_dir, data_base_dir, config_dir
 
 
-<<<<<<< HEAD
 def _parse_host(s: str) -> Tuple[str, Optional[int]]:
     # urllib.parse.urlparse doesn't do well without a scheme
     # For `domain.com` for example, it considers it to be the path,
@@ -122,14 +121,11 @@
     return (s, None)
 
 
-def run_cli(args=None, default_log_level: str = "INFO", default_log_file: Optional[Path] = None):
-=======
 def run_cli(
     args: Sequence[str] | None = None,
     default_log_level: str = "INFO",
     default_log_file: Optional[Path] = None,
 ) -> None:
->>>>>>> 3be75736
     parser = argparse.ArgumentParser(description="Process some integers.")
     parser.add_argument("--port", type=int, default=5775)
     parser.add_argument("--host", default="127.0.0.1")
@@ -159,14 +155,14 @@
     namespace = parser.parse_args(args=args)
 
     rie_server_addrs = []
-    for host in args.rie_server_addr:
+    for host in namespace.rie_server_addr:
         if isinstance(host, List):
             rie_server_addrs.extend(host)
         else:
             rie_server_addrs.append(host)
 
     if os.environ.get("RESANA_RIE_SERVER_ADDR"):
-        args.rie_server_addr.extend(
+        namespace.rie_server_addr.extend(
             [_parse_host(h) for h in os.environ.get("RESANA_RIE_SERVER_ADDR", "").split(";")]
         )
 
@@ -174,22 +170,20 @@
     config_dir = namespace.config or default_config_dir
     data_base_dir = namespace.data or default_data_base_dir
 
-    config = ResanaConfig(  # type: ignore[call-arg]
-        config_dir=config_dir,
-        data_base_dir=data_base_dir,
-        # Only used on linux (Windows mounts with drive letters)
-        mountpoint_base_dir=mountpoint_base_dir,
-        # Use a mock to disable mountpoint instead of relying on this option
-        mountpoint_enabled=True,
-        ipc_win32_mutex_name="resana-secure",
-<<<<<<< HEAD
-        preferred_org_creation_backend_addr=None,
+    config = ResanaConfig(
+        core_config=_CoreConfig(
+            config_dir=config_dir,
+            data_base_dir=data_base_dir,
+            # Only used on linux (Windows mounts with drive letters)
+            mountpoint_base_dir=mountpoint_base_dir,
+            # Use a mock to disable mountpoint instead of relying on this option
+            mountpoint_enabled=True,
+            ipc_win32_mutex_name="resana-secure",
+            preferred_org_creation_backend_addr=BackendAddr.from_url(
+                "parsec://localhost:6777?no_ssl=true"
+            ),
+        ),
         rie_server_addrs=rie_server_addrs,
-=======
-        preferred_org_creation_backend_addr=BackendAddr.from_url(
-            "parsec://localhost:6777?no_ssl=true"
-        ),
->>>>>>> 3be75736
     )
 
     _setup_logging(namespace.log_level, namespace.log_file)
