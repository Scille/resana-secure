--- conflicted
+++ resolved
@@ -95,13 +95,9 @@
 
     async def login(self, user):
         self.auth_user = user
-<<<<<<< HEAD
         self.backend_connection = BackendConnection(
-            user, self.backend_addr
+            user, self.config.backend_addr
         )
-=======
-        self.backend_connection = BackendConnection(user, self.config['BACKEND_ADDR'])
->>>>>>> 0d6ea469
         await self.backend_connection.init(self.nursery)
         self.fs = await fs_factory(user, self.config, self.backend_connection)
         # local_storage = LocalStorage()
