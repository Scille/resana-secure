--- conflicted
+++ resolved
@@ -79,20 +79,14 @@
         )
     except BackendNotAvailable:
         return {"status": "backend_not_availabled", "reason": "Backend not available"}
-<<<<<<< HEAD
-=======
 
->>>>>>> bad4a807
     try:
         core.devices_manager.register_new_device(
             msg["id"], user_privkey.encode(), device_signkey.encode(), msg["password"]
         )
     except DeviceSavingError:
         return {"status": "already_exists", "reason": "User config already exists"}
-<<<<<<< HEAD
-=======
 
->>>>>>> bad4a807
     return rep
 
 
