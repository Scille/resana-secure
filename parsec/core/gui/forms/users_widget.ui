<?xml version="1.0" encoding="UTF-8"?>
<ui version="4.0">
 <class>UsersWidget</class>
 <widget class="QWidget" name="UsersWidget">
  <property name="geometry">
   <rect>
    <x>0</x>
    <y>0</y>
    <width>933</width>
    <height>672</height>
   </rect>
  </property>
  <property name="windowTitle">
   <string>Form</string>
  </property>
  <property name="styleSheet">
   <string notr="true">#button_add_user, #button_next_page, #button_previous_page {
	background-color: none;
	border: none;
	color: #0092FF;
}

#button_add_user:hover {
	color: #0070DD;
}

#button_next_page:hover, #button_previous_page:hover {
	color: #0070DD;
	text-decoration: underline;
}

#button_next_page:disabled, #button_previous_page:disabled {
	color: #999999;
}

#scrollAreaWidgetContents {
    background-color: #EEEEEE;
}

#label_page_info {
	color: #999999;
	font-weight: bold;
}</string>
  </property>
  <layout class="QVBoxLayout" name="verticalLayout">
   <property name="spacing">
    <number>0</number>
   </property>
   <property name="leftMargin">
    <number>0</number>
   </property>
   <property name="topMargin">
    <number>0</number>
   </property>
   <property name="rightMargin">
    <number>0</number>
   </property>
   <property name="bottomMargin">
    <number>0</number>
   </property>
   <item>
    <layout class="QVBoxLayout" name="verticalLayout_8">
     <property name="spacing">
      <number>10</number>
     </property>
     <property name="rightMargin">
      <number>0</number>
     </property>
     <item>
      <layout class="QHBoxLayout" name="horizontalLayout_3">
       <property name="spacing">
        <number>10</number>
       </property>
       <property name="leftMargin">
        <number>0</number>
       </property>
       <property name="rightMargin">
        <number>0</number>
       </property>
       <item>
        <widget class="QLineEdit" name="line_edit_search">
         <property name="minimumSize">
          <size>
           <width>0</width>
           <height>32</height>
          </size>
         </property>
         <property name="font">
          <font>
           <pointsize>12</pointsize>
          </font>
         </property>
         <property name="text">
          <string/>
         </property>
         <property name="placeholderText">
          <string>TEXT_USERS_FILTER_USERS_PLACEHOLDER</string>
         </property>
        </widget>
       </item>
       <item>
        <widget class="QPushButton" name="button_users_filter">
         <property name="text">
          <string>ACTION_FILTER_LIST_USERS</string>
         </property>
        </widget>
       </item>
       <item>
        <widget class="Button" name="button_add_user">
         <property name="cursor">
          <cursorShape>PointingHandCursor</cursorShape>
         </property>
         <property name="text">
          <string>ACTION_USER_INVITE_USER</string>
         </property>
         <property name="icon">
          <iconset resource="../rc/resources.qrc">
           <normaloff>:/icons/images/material/person_add.svg</normaloff>:/icons/images/material/person_add.svg</iconset>
         </property>
         <property name="iconSize">
          <size>
           <width>24</width>
           <height>24</height>
          </size>
         </property>
         <property name="flat">
          <bool>true</bool>
         </property>
         <property name="color" stdset="0">
          <color>
           <red>0</red>
           <green>146</green>
           <blue>255</blue>
          </color>
         </property>
        </widget>
       </item>
       <item>
        <spacer name="horizontalSpacer">
         <property name="orientation">
          <enum>Qt::Horizontal</enum>
         </property>
         <property name="sizeHint" stdset="0">
          <size>
           <width>40</width>
           <height>20</height>
          </size>
         </property>
        </spacer>
       </item>
      </layout>
     </item>
     <item>
      <layout class="QHBoxLayout" name="horizontalLayout">
       <property name="spacing">
        <number>15</number>
       </property>
       <property name="leftMargin">
        <number>0</number>
       </property>
       <property name="topMargin">
        <number>0</number>
       </property>
       <item>
        <widget class="QCheckBox" name="checkbox_filter_revoked">
         <property name="text">
          <string>ACTION_FILTER_REVOKED_USERS</string>
         </property>
        </widget>
       </item>
       <item>
        <widget class="QCheckBox" name="checkbox_filter_invitation">
         <property name="text">
          <string>ACTION_FILTER_PENDING_INVITATION</string>
         </property>
        </widget>
       </item>
       <item>
        <spacer name="horizontalSpacer_6">
         <property name="orientation">
          <enum>Qt::Horizontal</enum>
         </property>
         <property name="sizeHint" stdset="0">
          <size>
           <width>40</width>
           <height>20</height>
          </size>
         </property>
        </spacer>
       </item>
      </layout>
     </item>
    </layout>
   </item>
   <item>
    <layout class="QVBoxLayout" name="verticalLayout_3">
     <property name="topMargin">
      <number>15</number>
     </property>
     <property name="bottomMargin">
      <number>15</number>
     </property>
     <item>
      <widget class="QScrollArea" name="scrollArea">
       <property name="frameShape">
        <enum>QFrame::NoFrame</enum>
       </property>
       <property name="frameShadow">
        <enum>QFrame::Plain</enum>
       </property>
       <property name="lineWidth">
        <number>0</number>
       </property>
       <property name="horizontalScrollBarPolicy">
        <enum>Qt::ScrollBarAlwaysOff</enum>
       </property>
       <property name="widgetResizable">
        <bool>true</bool>
       </property>
       <widget class="QWidget" name="scrollAreaWidgetContents">
        <property name="geometry">
         <rect>
          <x>0</x>
          <y>0</y>
<<<<<<< HEAD
          <width>622</width>
          <height>428</height>
=======
          <width>931</width>
          <height>567</height>
>>>>>>> a9174a51
         </rect>
        </property>
        <layout class="QVBoxLayout" name="verticalLayout_2">
         <property name="spacing">
          <number>0</number>
         </property>
         <property name="leftMargin">
          <number>0</number>
         </property>
         <property name="topMargin">
          <number>20</number>
         </property>
         <property name="rightMargin">
          <number>0</number>
         </property>
         <property name="bottomMargin">
          <number>0</number>
         </property>
         <item>
          <layout class="QVBoxLayout" name="layout_content">
           <property name="spacing">
            <number>20</number>
           </property>
           <property name="leftMargin">
            <number>0</number>
           </property>
           <property name="topMargin">
            <number>0</number>
           </property>
           <property name="rightMargin">
            <number>4</number>
           </property>
          </layout>
         </item>
         <item>
          <layout class="QHBoxLayout" name="horizontalLayout_2">
           <item>
            <spacer name="horizontalSpacer_3">
             <property name="orientation">
              <enum>Qt::Horizontal</enum>
             </property>
             <property name="sizeHint" stdset="0">
              <size>
               <width>40</width>
               <height>20</height>
              </size>
             </property>
            </spacer>
           </item>
           <item>
            <widget class="SpinnerWidget" name="spinner" native="true"/>
           </item>
           <item>
            <spacer name="horizontalSpacer_2">
             <property name="orientation">
              <enum>Qt::Horizontal</enum>
             </property>
             <property name="sizeHint" stdset="0">
              <size>
               <width>40</width>
               <height>20</height>
              </size>
             </property>
            </spacer>
           </item>
          </layout>
         </item>
        </layout>
       </widget>
      </widget>
     </item>
    </layout>
   </item>
   <item>
    <layout class="QHBoxLayout" name="PaginationHorizontalLayout">
     <property name="spacing">
      <number>15</number>
     </property>
     <item>
      <spacer name="horizontalSpacer_4">
       <property name="orientation">
        <enum>Qt::Horizontal</enum>
       </property>
       <property name="sizeHint" stdset="0">
        <size>
         <width>40</width>
         <height>20</height>
        </size>
       </property>
      </spacer>
     </item>
     <item>
      <widget class="Button" name="button_previous_page">
       <property name="cursor">
        <cursorShape>PointingHandCursor</cursorShape>
       </property>
       <property name="text">
        <string>ACTION_LIST_PREVIOUS_PAGE</string>
       </property>
      </widget>
     </item>
     <item>
      <widget class="QLabel" name="label_page_info">
       <property name="text">
        <string/>
       </property>
      </widget>
     </item>
     <item>
      <widget class="Button" name="button_next_page">
       <property name="cursor">
        <cursorShape>PointingHandCursor</cursorShape>
       </property>
       <property name="text">
        <string>ACTION_LIST_NEXT_PAGE</string>
       </property>
      </widget>
     </item>
     <item>
      <spacer name="horizontalSpacer_5">
       <property name="orientation">
        <enum>Qt::Horizontal</enum>
       </property>
       <property name="sizeHint" stdset="0">
        <size>
         <width>40</width>
         <height>20</height>
        </size>
       </property>
      </spacer>
     </item>
    </layout>
   </item>
   <item>
    <spacer name="verticalSpacer">
     <property name="orientation">
      <enum>Qt::Vertical</enum>
     </property>
     <property name="sizeType">
      <enum>QSizePolicy::Minimum</enum>
     </property>
     <property name="sizeHint" stdset="0">
      <size>
       <width>20</width>
       <height>10</height>
      </size>
     </property>
    </spacer>
   </item>
  </layout>
 </widget>
 <customwidgets>
  <customwidget>
   <class>Button</class>
   <extends>QPushButton</extends>
   <header>parsec.core.gui.custom_widgets</header>
  </customwidget>
  <customwidget>
   <class>SpinnerWidget</class>
   <extends>QWidget</extends>
   <header>parsec.core.gui.custom_widgets</header>
   <container>1</container>
  </customwidget>
 </customwidgets>
 <resources>
  <include location="../rc/resources.qrc"/>
 </resources>
 <connections/>
</ui><|MERGE_RESOLUTION|>--- conflicted
+++ resolved
@@ -222,13 +222,8 @@
          <rect>
           <x>0</x>
           <y>0</y>
-<<<<<<< HEAD
           <width>622</width>
           <height>428</height>
-=======
-          <width>931</width>
-          <height>567</height>
->>>>>>> a9174a51
          </rect>
         </property>
         <layout class="QVBoxLayout" name="verticalLayout_2">
