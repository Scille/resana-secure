--- conflicted
+++ resolved
@@ -47,11 +47,6 @@
     def __init__(self, *args, **kwargs):
         super().__init__(*args, **kwargs)
         self.previous_selection = []
-<<<<<<< HEAD
-=======
-
-    def init(self):
->>>>>>> 11d862ec
         self.setColumnCount(5)
         h_header = self.horizontalHeader()
         h_header.setDefaultAlignment(Qt.AlignLeft | Qt.AlignVCenter)
