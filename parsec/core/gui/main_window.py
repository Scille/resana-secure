--- conflicted
+++ resolved
@@ -5,13 +5,8 @@
 from structlog import get_logger
 
 from PyQt5.QtCore import QCoreApplication, pyqtSignal, Qt, QSize
-<<<<<<< HEAD
 from PyQt5.QtGui import QColor, QIcon, QKeySequence
-from PyQt5.QtWidgets import QMainWindow, QPushButton, QApplication, QMenu, QShortcut
-=======
-from PyQt5.QtGui import QColor, QIcon
-from PyQt5.QtWidgets import QMainWindow, QApplication, QMenu
->>>>>>> 6dbe445e
+from PyQt5.QtWidgets import QMainWindow, QApplication, QMenu, QShortcut
 
 from parsec import __version__ as PARSEC_VERSION
 
@@ -103,7 +98,6 @@
         self._define_shortcuts()
         self.ensurePolished()
 
-<<<<<<< HEAD
     def _define_shortcuts(self):
         self.shortcut_close = QShortcut(QKeySequence(QKeySequence.Close), self)
         self.shortcut_close.activated.connect(self._shortcut_proxy(self.close_current_tab))
@@ -147,13 +141,12 @@
             self.switch_to_tab(idx)
 
         return _inner_cycle_tabs
-=======
+
     def _toggle_add_tab_button(self):
         if self._get_login_tab_index() == -1:
             self.add_tab_button.setDisabled(False)
         else:
             self.add_tab_button.setDisabled(True)
->>>>>>> 6dbe445e
 
     def resizeEvent(self, event):
         super().resizeEvent(event)
