# Parsec Cloud (https://parsec.cloud) Copyright (c) AGPLv3 2019 Scille SAS


from uuid import UUID

from PyQt5.QtCore import Qt, pyqtSignal, QTimer
from PyQt5.QtWidgets import QWidget, QMenu, QGraphicsDropShadowEffect, QLabel
from PyQt5.QtGui import QColor

from parsec.api.protocol import InvitationType, InvitationDeletedReason
from parsec.api.data import UserProfile
from parsec.core.types import BackendInvitationAddr, UserInfo

from parsec.core.backend_connection import (
    BackendConnectionError,
    BackendNotAvailable,
    backend_authenticated_cmds_factory,
)

from parsec.core.gui.trio_thread import JobResultError, ThreadSafeQtSignal, QtToTrioJob
from parsec.core.gui.custom_dialogs import show_error, show_info, ask_question, get_text_input
from parsec.core.gui.custom_widgets import ensure_string_size
from parsec.core.gui.flow_layout import FlowLayout
from parsec.core.gui import desktop
from parsec.core.gui.lang import translate as _
from parsec.core.gui.greet_user_widget import GreetUserWidget
from parsec.core.gui.ui.user_button import Ui_UserButton
from parsec.core.gui.ui.user_invitation_button import Ui_UserInvitationButton
from parsec.core.gui.ui.users_widget import Ui_UsersWidget


class UserInvitationButton(QWidget, Ui_UserInvitationButton):
    greet_clicked = pyqtSignal(UUID)
    cancel_clicked = pyqtSignal(UUID)

    def __init__(self, email, addr):
        super().__init__()
        self.setupUi(self)
        self.addr = addr
        self.email = email
        self.label_addr.setText(ensure_string_size(str(self.addr), 260, self.label_addr.font()))
        self.label_addr.setToolTip(str(self.addr))
        self.label_email.setText(ensure_string_size(self.email, 260, self.label_email.font()))
        self.label_email.setToolTip(self.email)

        self.button_greet.clicked.connect(self._on_greet_clicked)
        self.button_cancel.clicked.connect(self._on_cancel_clicked)
        self.button_cancel.apply_style()
        self.label_icon.apply_style()
        self.setContextMenuPolicy(Qt.CustomContextMenu)
        self.customContextMenuRequested.connect(self.show_context_menu)
        effect = QGraphicsDropShadowEffect(self)
        effect.setColor(QColor(0x99, 0x99, 0x99))
        effect.setBlurRadius(10)
        effect.setXOffset(2)
        effect.setYOffset(2)
        self.setGraphicsEffect(effect)

    def show_context_menu(self, pos):
        global_pos = self.mapToGlobal(pos)
        menu = QMenu(self)
        action = menu.addAction(_("ACTION_USER_INVITE_COPY_ADDR"))
        action.triggered.connect(self.copy_addr)
        action = menu.addAction(_("ACTION_USER_INVITE_COPY_EMAIL"))
        action.triggered.connect(self.copy_email)
        menu.exec_(global_pos)

    def copy_addr(self):
        desktop.copy_to_clipboard(str(self.addr))

    def copy_email(self):
        desktop.copy_to_clipboard(self.email)

    @property
    def token(self):
        return self.addr.token

    def _on_greet_clicked(self):
        self.greet_clicked.emit(self.token)

    def _on_cancel_clicked(self):
        self.cancel_clicked.emit(self.token)


class UserButton(QWidget, Ui_UserButton):
    revoke_clicked = pyqtSignal(UserInfo)

    def __init__(self, user_info, is_current_user, current_user_is_admin):
        super().__init__()
        self.setupUi(self)

        self.user_info = user_info
        self.is_current_user = is_current_user
        self.current_user_is_admin = current_user_is_admin

        if self.is_current_user:
            self.label_is_current.setText("({})".format(_("TEXT_USER_IS_CURRENT")))
        self.label_icon.apply_style()
        self.setContextMenuPolicy(Qt.CustomContextMenu)
        self.customContextMenuRequested.connect(self.show_context_menu)
        effect = QGraphicsDropShadowEffect(self)
        effect.setColor(QColor(0x99, 0x99, 0x99))
        effect.setBlurRadius(10)
        effect.setXOffset(2)
        effect.setYOffset(2)
        self.setGraphicsEffect(effect)

    @property
    def user_info(self):
        return self._user_info

    @user_info.setter
    def user_info(self, val):
        profiles_txt = {
            UserProfile.OUTSIDER: _("TEXT_USER_PROFILE_OUTSIDER"),
            UserProfile.STANDARD: _("TEXT_USER_PROFILE_STANDARD"),
            UserProfile.ADMIN: _("TEXT_USER_PROFILE_ADMIN"),
        }

        self._user_info = val
        if self.user_info.is_revoked:
            self.setToolTip(_("TEXT_USER_IS_REVOKED"))
            self.widget.setStyleSheet("background-color: #DDDDDD;")
        else:
            self.setToolTip("")
            self.widget.setStyleSheet("background-color: #FFFFFF;")
        if self.user_info.human_handle:
            self.label_email.setText(
                ensure_string_size(self.user_info.human_handle.email, 260, self.label_email.font())
            )
            self.label_email.setToolTip(self.user_info.human_handle.email)

        self.label_username.setText(
            ensure_string_size(self.user_info.short_user_display, 260, self.label_username.font())
        )
        self.label_username.setToolTip(self.user_info.short_user_display)
        self.label_role.setText(profiles_txt[self.user_info.profile])

    def show_context_menu(self, pos):
        if self.user_info.is_revoked or self.is_current_user or not self.current_user_is_admin:
            return
        global_pos = self.mapToGlobal(pos)
        menu = QMenu(self)
        action = menu.addAction(_("ACTION_USER_MENU_REVOKE"))
        action.triggered.connect(self.revoke)
        menu.exec_(global_pos)

    def revoke(self):
        self.revoke_clicked.emit(self.user_info)


async def _do_revoke_user(core, user_info):
    try:
        await core.revoke_user(user_info.user_id)
        user_info = await core.get_user_info(user_info.user_id)
        return user_info
    except BackendNotAvailable as exc:
        raise JobResultError("offline") from exc
    except BackendConnectionError as exc:
        raise JobResultError("error") from exc


async def _do_list_invitations(core):
    async with backend_authenticated_cmds_factory(
        addr=core.device.organization_addr,
        device_id=core.device.device_id,
        signing_key=core.device.signing_key,
        keepalive=core.config.backend_connection_keepalive,
    ) as cmds:
        rep = await cmds.invite_list()
        if rep["status"] != "ok":
            raise JobResultError(rep["status"])
        return [inv for inv in rep["invitations"] if inv["type"] == InvitationType.USER]


async def _do_cancel_invitation(device, config, token):
    async with backend_authenticated_cmds_factory(
        addr=device.organization_addr,
        device_id=device.device_id,
        signing_key=device.signing_key,
        keepalive=config.backend_connection_keepalive,
    ) as cmds:
        rep = await cmds.invite_delete(token=token, reason=InvitationDeletedReason.CANCELLED)
        if rep["status"] != "ok":
            raise JobResultError(rep["status"])


async def _do_invite_user(device, config, email):
    async with backend_authenticated_cmds_factory(
        addr=device.organization_addr,
        device_id=device.device_id,
        signing_key=device.signing_key,
        keepalive=config.backend_connection_keepalive,
    ) as cmds:
        rep = await cmds.invite_new(type=InvitationType.USER, claimer_email=email, send_email=False)
        if rep["status"] != "ok":
            raise JobResultError(rep["status"])
        action_addr = BackendInvitationAddr.build(
            backend_addr=device.organization_addr,
            organization_id=device.organization_id,
            invitation_type=InvitationType.USER,
            token=rep["token"],
        )
        return action_addr


async def _do_list_users(core):
    try:
        users, total = await core.find_humans()
        # TODO: handle pagination ! (currently we only display the first 100 users...)
        return users
    except BackendNotAvailable as exc:
        raise JobResultError("offline") from exc
    except BackendConnectionError as exc:
        raise JobResultError("error") from exc


class UsersWidget(QWidget, Ui_UsersWidget):
    revoke_success = pyqtSignal(QtToTrioJob)
    revoke_error = pyqtSignal(QtToTrioJob)
    list_success = pyqtSignal(QtToTrioJob)
    list_error = pyqtSignal(QtToTrioJob)
    invite_user_success = pyqtSignal(QtToTrioJob)
    invite_user_error = pyqtSignal(QtToTrioJob)
    list_invitations_success = pyqtSignal(QtToTrioJob)
    list_invitations_error = pyqtSignal(QtToTrioJob)
    cancel_invitation_success = pyqtSignal(QtToTrioJob)
    cancel_invitation_error = pyqtSignal(QtToTrioJob)

    def __init__(self, core, jobs_ctx, event_bus, *args, **kwargs):
        super().__init__(*args, **kwargs)

        self.setupUi(self)
        self.core = core
        self.jobs_ctx = jobs_ctx
        self.event_bus = event_bus
        self.layout_users = FlowLayout(spacing=40)
        self.layout_content.addLayout(self.layout_users)
        self.button_add_user.apply_style()
        if core.device.is_admin:
            self.button_add_user.clicked.connect(self.invite_user)
        else:
            self.button_add_user.hide()
        self.filter_timer = QTimer()
        self.filter_timer.setInterval(300)
        self.line_edit_search.textChanged.connect(self.filter_timer.start)
        self.filter_timer.timeout.connect(self.on_filter_timer_timeout)
        self.revoke_success.connect(self.on_revoke_success)
        self.revoke_error.connect(self.on_revoke_error)
        self.list_success.connect(self.on_list_success)
        self.list_error.connect(self.on_list_error)
<<<<<<< HEAD
        self.list_invitations_success.connect(self._on_list_invitations_success)
        self.list_invitations_error.connect(self._on_list_invitations_error)
        self.invite_user_success.connect(self._on_invite_user_success)
        self.invite_user_error.connect(self._on_invite_user_error)
        self.cancel_invitation_success.connect(self._on_cancel_invitation_success)
        self.cancel_invitation_error.connect(self._on_cancel_invitation_error)
=======

    def show(self):
>>>>>>> 77b5f711
        self.reset()
        super().show()

    def on_filter_timer_timeout(self):
        self.filter_users(self.line_edit_search.text())

    def filter_users(self, pattern):
        pattern = pattern.lower()
        for i in range(self.layout_users.count()):
            item = self.layout_users.itemAt(i)
            if item:
                w = item.widget()
                if pattern and (
                    isinstance(w, UserButton)
                    and pattern not in w.user_info.user_display.lower()
                    or isinstance(w, UserInvitationButton)
                    and pattern not in w.email.lower()
                ):
                    w.hide()
                else:
                    w.show()

    def invite_user(self):
        user_email = get_text_input(
            self,
            _("TEXT_USER_INVITE_EMAIL"),
            _("TEXT_USER_INVITE_EMAIL_INSTRUCTIONS"),
            placeholder=_("TEXT_USER_INVITE_EMAIL_PLACEHOLDER"),
            button_text=_("ACTION_USER_INVITE_DO_INVITE"),
        )
        if not user_email:
            return

        self.jobs_ctx.submit_job(
            ThreadSafeQtSignal(self, "invite_user_success", QtToTrioJob),
            ThreadSafeQtSignal(self, "invite_user_error", QtToTrioJob),
            _do_invite_user,
            device=self.core.device,
            config=self.core.config,
            email=user_email,
        )

    def add_user(self, user_info, is_current_user):
        button = UserButton(
            user_info=user_info,
            is_current_user=is_current_user,
            current_user_is_admin=self.core.device.is_admin,
        )
        self.layout_users.addWidget(button)
        button.revoke_clicked.connect(self.revoke_user)
        button.show()

    def add_user_invitation(self, email, invite_addr):
        button = UserInvitationButton(email, invite_addr)
        self.layout_users.addWidget(button)
        button.greet_clicked.connect(self.greet_user)
        button.cancel_clicked.connect(self.cancel_invitation)
        button.show()

    def greet_user(self, token):
        GreetUserWidget.exec_modal(core=self.core, jobs_ctx=self.jobs_ctx, token=token, parent=self)
        self.reset()

    def cancel_invitation(self, token):
        r = ask_question(
            self,
            _("TEXT_USER_INVITE_CANCEL_INVITE_QUESTION_TITLE"),
            _("TEXT_USER_INVITE_CANCEL_INVITE_QUESTION_CONTENT"),
            [_("TEXT_USER_INVITE_CANCEL_INVITE_ACCEPT"), _("ACTION_NO")],
        )
        if r != _("TEXT_USER_INVITE_CANCEL_INVITE_ACCEPT"):
            return
        self.jobs_ctx.submit_job(
            ThreadSafeQtSignal(self, "cancel_invitation_success", QtToTrioJob),
            ThreadSafeQtSignal(self, "cancel_invitation_error", QtToTrioJob),
            _do_cancel_invitation,
            device=self.core.device,
            config=self.core.config,
            token=token,
        )

    def on_revoke_success(self, job):
        user_info = job.ret
        show_info(
            self, _("TEXT_USER_REVOKE_SUCCESS_user").format(user=user_info.short_user_display)
        )
        for i in range(self.layout_users.count()):
            item = self.layout_users.itemAt(i)
            if item:
                button = item.widget()
                if (
                    button
                    and isinstance(button, UserButton)
                    and button.user_info.user_id == user_info.user_id
                ):
                    button.user_info = user_info

    def on_revoke_error(self, job):
        status = job.status
        if status == "already_revoked":
            errmsg = _("TEXT_USER_REVOCATION_USER_ALREADY_REVOKED")
        elif status == "not_found":
            errmsg = _("TEXT_USER_REVOCATION_USER_NOT_FOUND")
        elif status == "not_allowed":
            errmsg = _("TEXT_USER_REVOCATION_NOT_ENOUGH_PERMISSIONS")
        elif status == "offline":
            errmsg = _("TEXT_USER_REVOCATION_BACKEND_OFFLINE")
        else:
            errmsg = _("TEXT_USER_REVOCATION_UNKNOWN_FAILURE")
        show_error(self, errmsg, exception=job.exc)

    def revoke_user(self, user_info):
        result = ask_question(
            self,
            _("TEXT_USER_REVOCATION_TITLE"),
            _("TEXT_USER_REVOCATION_INSTRUCTIONS_user").format(user=user_info.short_user_display),
            [_("ACTION_USER_REVOCATION_CONFIRM"), _("ACTION_CANCEL")],
        )
        if result != _("ACTION_USER_REVOCATION_CONFIRM"):
            return
        self.jobs_ctx.submit_job(
            ThreadSafeQtSignal(self, "revoke_success", QtToTrioJob),
            ThreadSafeQtSignal(self, "revoke_error", QtToTrioJob),
            _do_revoke_user,
            core=self.core,
            user_info=user_info,
        )

<<<<<<< HEAD
    def on_list_success(self, job):
=======
    def _flush_users_list(self):
        self.users = []
        while self.layout_users.count() != 0:
            item = self.layout_users.takeAt(0)
            if item:
                w = item.widget()
                self.layout_users.removeWidget(w)
                w.hide()
                w.setParent(None)

    def on_list_success(self, job):
        self._flush_users_list()
>>>>>>> 77b5f711
        current_user = self.core.device.user_id
        for user_info in job.ret:
            self.add_user(user_info=user_info, is_current_user=current_user == user_info.user_id)

    def on_list_error(self, job):
        status = job.status
        if status == "offline":
            return
        elif status == "error":
            self._flush_users_list()
            label = QLabel(_("TEXT_USER_LIST_RETRIEVABLE_FAILURE"))
            label.setAlignment(Qt.AlignHCenter | Qt.AlignVCenter)
            self.layout_users.addWidget(label)
            return
        else:
            errmsg = _("TEXT_USER_LIST_RETRIEVABLE_FAILURE")
        show_error(self, errmsg, exception=job.exc)

    def _on_cancel_invitation_success(self, job):
        self.reset()

    def _on_cancel_invitation_error(self, job):
        assert job.is_finished()
        assert job.status != "ok"
        show_error(self, _("TEXT_INVITE_USER_CANCEL_ERROR"), exception=job.exc)

    def _on_invite_user_success(self, job):
        self.reset()

    def _on_invite_user_error(self, job):
        assert job.is_finished()
        assert job.status != "ok"
        show_error(self, _("TEXT_INVITE_USER_INVITE_ERROR"), exception=job.exc)

    def _on_list_invitations_success(self, job):
        if not job.ret:
            return
        for invitation in job.ret:
            addr = BackendInvitationAddr.build(
                backend_addr=self.core.device.organization_addr,
                organization_id=self.core.device.organization_id,
                invitation_type=InvitationType.USER,
                token=invitation["token"],
            )
            self.add_user_invitation(invitation["claimer_email"], addr)

    def _on_list_invitations_error(self, job):
        pass

    def reset(self):
        self.layout_users.clear()

        self.jobs_ctx.submit_job(
            ThreadSafeQtSignal(self, "list_success", QtToTrioJob),
            ThreadSafeQtSignal(self, "list_error", QtToTrioJob),
            _do_list_users,
            core=self.core,
        )
        self.jobs_ctx.submit_job(
            ThreadSafeQtSignal(self, "list_invitations_success", QtToTrioJob),
            ThreadSafeQtSignal(self, "list_invitations_error", QtToTrioJob),
            _do_list_invitations,
            core=self.core,
        )<|MERGE_RESOLUTION|>--- conflicted
+++ resolved
@@ -249,17 +249,14 @@
         self.revoke_error.connect(self.on_revoke_error)
         self.list_success.connect(self.on_list_success)
         self.list_error.connect(self.on_list_error)
-<<<<<<< HEAD
         self.list_invitations_success.connect(self._on_list_invitations_success)
         self.list_invitations_error.connect(self._on_list_invitations_error)
         self.invite_user_success.connect(self._on_invite_user_success)
         self.invite_user_error.connect(self._on_invite_user_error)
         self.cancel_invitation_success.connect(self._on_cancel_invitation_success)
         self.cancel_invitation_error.connect(self._on_cancel_invitation_error)
-=======
 
     def show(self):
->>>>>>> 77b5f711
         self.reset()
         super().show()
 
@@ -388,9 +385,6 @@
             user_info=user_info,
         )
 
-<<<<<<< HEAD
-    def on_list_success(self, job):
-=======
     def _flush_users_list(self):
         self.users = []
         while self.layout_users.count() != 0:
@@ -403,7 +397,6 @@
 
     def on_list_success(self, job):
         self._flush_users_list()
->>>>>>> 77b5f711
         current_user = self.core.device.user_id
         for user_info in job.ret:
             self.add_user(user_info=user_info, is_current_user=current_user == user_info.user_id)
