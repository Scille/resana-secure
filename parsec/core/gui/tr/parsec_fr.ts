--- conflicted
+++ resolved
@@ -579,15 +579,9 @@
         <translation>L&apos;appareil existe déjà.</translation>
     </message>
     <message>
-<<<<<<< HEAD
         <location filename="../main_window.py" line="330"/>
         <source>Invalid PKCS #11 information.</source>
         <translation>Les informations de la PKCS #11 ne sont pas valides.</translation>
-=======
-        <location filename="../main_window.py" line="331"/>
-        <source>Invalid NitroKey information.</source>
-        <translation>Les informations de la NitroKey ne sont pas valides.</translation>
->>>>>>> 4c30cc5c
     </message>
     <message>
         <location filename="../main_window.py" line="336"/>
