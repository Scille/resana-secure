# Used only for translations

TRANSLATIONS += tr/parsec_fr.ts \
                tr/parsec_en.ts


FORMS += forms/main_window.ui \
         forms/files_widget.ui \
         forms/users_widget.ui \
         forms/settings_widget.ui \
         forms/login_widget.ui \
         forms/devices_widget.ui \
         forms/claim_device_widget.ui \
         forms/claim_user_widget.ui \
         forms/mount_widget.ui \
         forms/workspaces_widget.ui \
         forms/workspace_button.ui \
         forms/user_button.ui \
         forms/device_button.ui \
         forms/central_widget.ui \
         forms/notification_center_widget.ui \
         forms/menu_widget.ui \
         forms/notification_widget.ui \
         forms/sharing_widget.ui \
         forms/new_version_dialog.ui \
         forms/new_version_info.ui \
         forms/new_version_available.ui \
         forms/changelog_widget.ui \
         forms/license_widget.ui \
         forms/about_widget.ui \
         forms/error_widget.ui \
         forms/info_widget.ui \
    forms/greyed_dialog.ui \
    forms/question_widget.ui \
    forms/input_widget.ui \
    forms/workspace_sharing_widget.ui \
    forms/file_history_widget.ui \
    forms/timestamped_workspace_widget.ui \
    forms/empty_workspace_widget.ui \
    forms/loading_widget.ui \
    forms/password_strength_widget.ui \
    forms/password_recovery.ui \
    forms/file_history_button.ui \
    forms/create_org_widget.ui \
    forms/greet_user_widget.ui \
    forms/claim_user_code_exchange_widget.ui \
    forms/claim_user_finalize_widget.ui \
    forms/claim_user_instructions_widget.ui \
    forms/claim_user_provide_info_widget.ui \
    forms/greet_user_instructions_widget.ui \
    forms/greet_user_code_exchange_widget.ui \
    forms/greet_user_check_info_widget.ui \
    forms/code_input_widget.ui \
    forms/user_invitation_button.ui \
    forms/greet_device_instructions_widget.ui \
    forms/greet_device_code_exchange_widget.ui \
    forms/greet_device_widget.ui \
    forms/claim_device_instructions_widget.ui \
    forms/claim_device_code_exchange_widget.ui \
    forms/claim_device_provide_info_widget.ui \
    forms/create_org_user_info_widget.ui \
    forms/account_button.ui \
    forms/login_accounts_widget.ui \
    forms/login_password_input_widget.ui \
    forms/login_no_devices_widget.ui \
    forms/spinner_widget.ui \
    forms/password_authentication_widget.ui \
    forms/temporary_workspace_widget.ui \
    forms/key_widget.ui \
    forms/keys_widget.ui \
    forms/qrcode_widget.ui \
    forms/device_recovery_export_widget.ui \
    forms/device_recovery_export_page1_widget.ui \
    forms/device_recovery_export_page2_widget.ui \
    forms/device_recovery_import_page1_widget.ui \
    forms/device_recovery_import_widget.ui \
    forms/smartcard_authentication_widget.ui \
    forms/authentication_choice_widget.ui \
    forms/authentication_change_widget.ui \
    forms/login_smartcard_input_widget.ui \
<<<<<<< HEAD
    forms/snackbar_widget.ui
=======
    forms/file_status_widget.ui
>>>>>>> 5a85778d

RESOURCES += rc/resources.qrc \
    forms/rc/resources.qrc<|MERGE_RESOLUTION|>--- conflicted
+++ resolved
@@ -78,11 +78,8 @@
     forms/authentication_choice_widget.ui \
     forms/authentication_change_widget.ui \
     forms/login_smartcard_input_widget.ui \
-<<<<<<< HEAD
     forms/snackbar_widget.ui
-=======
     forms/file_status_widget.ui
->>>>>>> 5a85778d
 
 RESOURCES += rc/resources.qrc \
     forms/rc/resources.qrc